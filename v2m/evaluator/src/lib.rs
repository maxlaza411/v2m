use std::collections::{BTreeMap, HashMap};

use num_bigint::BigUint;
use num_traits::Zero;

use thiserror::Error;
use v2m_formats::nir::{BitRef, Module, Nir, NodeOp, PortDirection};
use v2m_nir::{BuildError as GraphBuildError, EvalOrderError, ModuleGraph, NodeId};

mod pin_binding;

use pin_binding::{bind_bitref, BitBinding, ConstPool, PinBindingError};

const WORD_BITS: usize = 64;

#[inline]
fn div_ceil(value: usize, divisor: usize) -> usize {
    debug_assert!(divisor > 0);
    if value == 0 {
        0
    } else {
        1 + (value - 1) / divisor
    }
}

#[inline]
fn lanes_for_width(width_bits: usize) -> usize {
    width_bits
}

#[inline]
fn words_for_vectors(num_vectors: usize) -> usize {
    div_ceil(num_vectors, WORD_BITS)
}

#[derive(Clone, Copy, Debug, Default, PartialEq, Eq)]
pub struct SimOptions {
    pub allow_x: bool,
    pub async_reset_is_high: bool,
}

#[derive(Debug, Clone, PartialEq, Eq)]
pub struct Packed {
    num_vectors: usize,
    words_per_lane: usize,
    storage: Vec<u64>,
}

#[derive(Clone, Copy, Debug, PartialEq, Eq, Hash)]
pub struct PackedIndex {
    offset: usize,
    lanes: usize,
}

#[derive(Debug, Clone, PartialEq, Eq)]
pub struct PackedBitMask {
    words: Vec<u64>,
}

#[derive(Debug, Error)]
pub enum PackedError {
    #[error(
        "packed buffers must have the same shape (lanes {expected_lanes}x{expected_words}, got {actual_lanes}x{actual_words})"
    )]
    ShapeMismatch {
        expected_lanes: usize,
        expected_words: usize,
        actual_lanes: usize,
        actual_words: usize,
    },
}

#[derive(Debug, Error)]
pub enum PortValueError {
    #[error("missing data for port `{name}`")]
    MissingPort { name: String },
    #[error("unexpected port `{name}`")]
    UnexpectedPort { name: String },
    #[error("port `{name}` expects {expected} vectors, got {actual}")]
    VectorCountMismatch {
        name: String,
        expected: usize,
        actual: usize,
    },
    #[error("value for port `{name}` vector {vector} exceeds width {width_bits} bits")]
    ValueTooWide {
        name: String,
        width_bits: usize,
        vector: usize,
    },
    #[error("packed buffer expects {expected} vectors, got {actual}")]
    PackedVectorMismatch { expected: usize, actual: usize },
    #[error("packed buffer words-per-lane mismatch (expected {expected}, got {actual})")]
    WordsPerLaneMismatch { expected: usize, actual: usize },
    #[error("packed buffer layout mismatch for port `{name}`")]
    PackedLayoutMismatch { name: String },
    #[error("port `{name}` has unsupported direction `{actual:?}` for this operation")]
    DirectionMismatch { name: String, actual: PortDirection },
}

#[derive(Debug, Error)]
pub enum Error {
    #[error("top module `{top}` not found in design `{design}`")]
    MissingTop { design: String, top: String },
    #[error(transparent)]
    ModuleGraph(#[from] GraphBuildError),
    #[error(transparent)]
    EvalOrder(#[from] EvalOrderError),
    #[error(transparent)]
    Packed(#[from] PackedError),
<<<<<<< HEAD
    #[error(transparent)]
    PortValues(#[from] PortValueError),
=======
    #[error("failed to bind pin `{pin}` on node `{node}`: {source}")]
    PinBinding {
        node: String,
        pin: String,
        #[source]
        source: PinBindingError,
    },
>>>>>>> 61a3914c
}

#[allow(dead_code)]
pub struct Evaluator<'nir> {
    nir: &'nir Nir,
    module: &'nir Module,
    graph: ModuleGraph,
    topo: Vec<NodeId>,
    topo_level_offsets: Vec<usize>,
    topo_level_map: Vec<Option<usize>>,
    options: SimOptions,
    num_vectors: usize,
    nets: Packed,
    net_indices: HashMap<String, PackedIndex>,
    net_indices_by_id: Vec<PackedIndex>,
    regs_cur: Packed,
    regs_next: Packed,
    reg_indices: HashMap<String, PackedIndex>,
    inputs: Packed,
    input_ports: HashMap<String, PackedIndex>,
    outputs: Packed,
    output_ports: HashMap<String, PackedIndex>,
    node_bindings: HashMap<NodeId, NodePinBindings>,
    const_pool: ConstPool,
    comb_kernels: HashMap<NodeId, NodeKernel>,
}

impl Packed {
    pub fn new(num_vectors: usize) -> Self {
        Self {
            num_vectors,
            words_per_lane: words_for_vectors(num_vectors),
            storage: Vec::new(),
        }
    }

    #[inline]
    pub fn num_vectors(&self) -> usize {
        self.num_vectors
    }

    #[inline]
    pub fn words_per_lane(&self) -> usize {
        self.words_per_lane
    }

    #[inline]
    pub fn total_lanes(&self) -> usize {
        if self.words_per_lane == 0 {
            0
        } else {
            self.storage.len() / self.words_per_lane
        }
    }

    pub fn allocate(&mut self, width_bits: usize) -> PackedIndex {
        let lanes = lanes_for_width(width_bits);
        let offset = self.storage.len();
        self.storage.resize(offset + lanes * self.words_per_lane, 0);
        PackedIndex { offset, lanes }
    }

    pub fn duplicate_layout(&self) -> Self {
        Self {
            num_vectors: self.num_vectors,
            words_per_lane: self.words_per_lane,
            storage: vec![0; self.storage.len()],
        }
    }

    #[inline]
    fn lane_offset(&self, index: PackedIndex, lane: usize) -> usize {
        debug_assert!(lane < index.lanes);
        index.offset + lane * self.words_per_lane
    }

    pub fn lane(&self, index: PackedIndex, lane: usize) -> &[u64] {
        let start = self.lane_offset(index, lane);
        let end = start + self.words_per_lane;
        &self.storage[start..end]
    }

    pub fn lane_mut(&mut self, index: PackedIndex, lane: usize) -> &mut [u64] {
        let start = self.lane_offset(index, lane);
        let end = start + self.words_per_lane;
        &mut self.storage[start..end]
    }

    #[inline]
    pub fn slice(&self, index: PackedIndex) -> &[u64] {
        let end = index.offset + index.lanes * self.words_per_lane;
        &self.storage[index.offset..end]
    }

    #[inline]
    pub fn slice_mut(&mut self, index: PackedIndex) -> &mut [u64] {
        let end = index.offset + index.lanes * self.words_per_lane;
        &mut self.storage[index.offset..end]
    }

    pub fn copy_from(&mut self, other: &Packed) -> Result<(), PackedError> {
        if self.words_per_lane != other.words_per_lane || self.storage.len() != other.storage.len()
        {
            return Err(PackedError::ShapeMismatch {
                expected_lanes: self.total_lanes(),
                expected_words: self.words_per_lane,
                actual_lanes: other.total_lanes(),
                actual_words: other.words_per_lane,
            });
        }

        self.storage.copy_from_slice(&other.storage);
        Ok(())
    }
}

impl PackedIndex {
    #[inline]
    pub fn offset(&self) -> usize {
        self.offset
    }

    #[inline]
    pub fn lanes(&self) -> usize {
        self.lanes
    }

    #[inline]
    pub fn lane_offset(&self, lane: usize, words_per_lane: usize) -> usize {
        debug_assert!(lane < self.lanes);
        self.offset + lane * words_per_lane
    }

    #[inline]
    pub fn word_offset(&self, lane: usize, word: usize, words_per_lane: usize) -> usize {
        debug_assert!(words_per_lane > 0);
        debug_assert!(word < words_per_lane);
        self.lane_offset(lane, words_per_lane) + word
    }
}

impl PackedBitMask {
    pub fn new(num_vectors: usize) -> Self {
        Self {
            words: vec![0; words_for_vectors(num_vectors)],
        }
    }

    #[inline]
    pub fn words(&self) -> &[u64] {
        &self.words
    }

    #[inline]
    pub fn words_mut(&mut self) -> &mut [u64] {
        &mut self.words
    }
}

<<<<<<< HEAD
fn pack_port_biguints(
    target: &mut Packed,
    index: PackedIndex,
    width_bits: usize,
    values: &[BigUint],
    name: &str,
) -> Result<(), PortValueError> {
    if width_bits > index.lanes() {
        return Err(PortValueError::PackedLayoutMismatch {
            name: name.to_string(),
        });
    }

    if values.len() != target.num_vectors() {
        return Err(PortValueError::VectorCountMismatch {
            name: name.to_string(),
            expected: target.num_vectors(),
            actual: values.len(),
        });
    }

    let words_per_lane = target.words_per_lane();
    let slice = target.slice_mut(index);
    slice.fill(0);

    if width_bits == 0 {
        for (vec_idx, value) in values.iter().enumerate() {
            if !value.is_zero() {
                return Err(PortValueError::ValueTooWide {
                    name: name.to_string(),
                    width_bits,
                    vector: vec_idx,
                });
            }
        }
        return Ok(());
    }

    for (vec_idx, value) in values.iter().enumerate() {
        if value.bits() > width_bits as u64 {
            return Err(PortValueError::ValueTooWide {
                name: name.to_string(),
                width_bits,
                vector: vec_idx,
            });
        }

        if value.is_zero() {
            continue;
        }

        let word_idx = vec_idx / WORD_BITS;
        let bit_in_word = vec_idx % WORD_BITS;
        let bit_mask = 1u64 << bit_in_word;

        for (chunk_idx, mut chunk) in value.to_u64_digits().into_iter().enumerate() {
            if chunk == 0 {
                continue;
            }

            let base_lane = chunk_idx * WORD_BITS;
            while chunk != 0 {
                let bit = chunk.trailing_zeros() as usize;
                let lane = base_lane + bit;
                if lane >= width_bits {
                    break;
                }

                let offset = index.offset + lane * words_per_lane + word_idx;
                target.storage[offset] |= bit_mask;
                chunk &= chunk - 1;
            }
        }
    }

    Ok(())
}

fn unpack_port_biguints(
    source: &Packed,
    index: PackedIndex,
    width_bits: usize,
    name: &str,
) -> Result<Vec<BigUint>, PortValueError> {
    if width_bits > index.lanes() {
        return Err(PortValueError::PackedLayoutMismatch {
            name: name.to_string(),
        });
    }

    let words_per_lane = source.words_per_lane();
    let end = index.offset + index.lanes() * words_per_lane;
    if end > source.storage.len() {
        return Err(PortValueError::PackedLayoutMismatch {
            name: name.to_string(),
        });
    }

    let num_vectors = source.num_vectors();
    let mut result = vec![BigUint::default(); num_vectors];

    if width_bits == 0 {
        return Ok(result);
    }

    let slice = source.slice(index);
    for lane in 0..width_bits {
        let lane_offset = lane * words_per_lane;
        for word_idx in 0..words_per_lane {
            let word = slice[lane_offset + word_idx];
            if word == 0 {
                continue;
            }

            let base_vector = word_idx * WORD_BITS;
            let mut mask = word;
            while mask != 0 {
                let bit = mask.trailing_zeros() as usize;
                let vector_idx = base_vector + bit;
                if vector_idx >= num_vectors {
                    break;
                }

                result[vector_idx].set_bit(lane as u64, true);
                mask &= mask - 1;
            }
        }
    }

    Ok(result)
=======
#[derive(Default)]
struct NodePinBindings {
    pins: BTreeMap<String, BitBinding>,

#[derive(Clone, Debug)]
struct ConstKernel {
    output: PackedIndex,
    words: Vec<u64>,
}

#[derive(Clone, Debug)]
struct UnaryKernel {
    input: PackedIndex,
    output: PackedIndex,
}

#[derive(Clone, Debug)]
struct BinaryKernel {
    input_a: PackedIndex,
    input_b: PackedIndex,
    output: PackedIndex,
}

#[derive(Clone, Debug)]
enum NodeKernel {
    Const(ConstKernel),
    Not(UnaryKernel),
    And(BinaryKernel),
}

fn bitref_full_net<'a>(bitref: &'a BitRef, expected_width: u32) -> Option<&'a str> {
    match bitref {
        BitRef::Net(net) if net.lsb == 0 && net.msb >= net.lsb => {
            let width = net.msb - net.lsb + 1;
            if width == expected_width {
                Some(net.net.as_str())
            } else {
                None
            }
        }
        _ => None,
    }
}

fn mask_for_word(word_index: usize, words_per_lane: usize, num_vectors: usize) -> u64 {
    if words_per_lane == 0 {
        return 0;
    }

    if word_index + 1 < words_per_lane {
        return u64::MAX;
    }

    let remainder = num_vectors % WORD_BITS;
    if remainder == 0 {
        if num_vectors == 0 {
            0
        } else {
            u64::MAX
        }
    } else {
        (1u64 << remainder) - 1
    }
}

fn parse_const_bool(literal: &str) -> Option<bool> {
    let cleaned: String = literal.chars().filter(|c| *c != '_').collect();
    if cleaned.is_empty() {
        return None;
    }

    let (base, digits) = if let Some(rest) = cleaned.strip_prefix("0b") {
        (2, rest)
    } else if let Some(rest) = cleaned.strip_prefix("0B") {
        (2, rest)
    } else if let Some(rest) = cleaned.strip_prefix("0x") {
        (16, rest)
    } else if let Some(rest) = cleaned.strip_prefix("0X") {
        (16, rest)
    } else {
        (10, cleaned.as_str())
    };

    if digits.is_empty() {
        return None;
    }

    let value = u128::from_str_radix(digits, base).ok()?;
    if value > 1 {
        return None;
    }

    Some(value == 1)
>>>>>>> 61a3914c
}

#[cfg(test)]
mod tests {
    use super::*;
<<<<<<< HEAD
    use rand::{rngs::StdRng, RngCore, SeedableRng};
    use std::collections::{BTreeMap, HashMap};
    use v2m_formats::nir::Port;

    fn build_test_nir() -> Nir {
        let mut ports = BTreeMap::new();
        ports.insert(
            "a".to_string(),
            Port {
                dir: PortDirection::Input,
                bits: 1,
                attrs: None,
            },
        );
        ports.insert(
            "b".to_string(),
            Port {
                dir: PortDirection::Input,
                bits: 17,
                attrs: None,
            },
        );
        ports.insert(
            "c".to_string(),
            Port {
                dir: PortDirection::Inout,
                bits: 65,
                attrs: None,
            },
        );
        ports.insert(
            "zero_in".to_string(),
            Port {
                dir: PortDirection::Input,
                bits: 0,
                attrs: None,
            },
        );
        ports.insert(
            "y".to_string(),
            Port {
                dir: PortDirection::Output,
                bits: 7,
                attrs: None,
            },
        );
        ports.insert(
            "z".to_string(),
            Port {
                dir: PortDirection::Output,
                bits: 128,
                attrs: None,
            },
        );
        ports.insert(
            "zero_out".to_string(),
            Port {
                dir: PortDirection::Output,
                bits: 0,
                attrs: None,
            },
        );

        let module = Module {
            ports,
            nets: BTreeMap::new(),
            nodes: BTreeMap::new(),
        };

        let mut modules = BTreeMap::new();
        modules.insert("top".to_string(), module);

        Nir {
            v: "0.1".to_string(),
            design: "test".to_string(),
            top: "top".to_string(),
            attrs: None,
            modules,
            generator: None,
            cmdline: None,
            source_digest_sha256: None,
        }
    }

    fn random_biguint(width_bits: usize, rng: &mut StdRng) -> BigUint {
        if width_bits == 0 {
            return BigUint::default();
        }

        let byte_len = div_ceil(width_bits, 8);
        let mut bytes = vec![0u8; byte_len];
        rng.fill_bytes(&mut bytes);

        let excess_bits = byte_len * 8 - width_bits;
        if excess_bits > 0 {
            let keep = 8 - excess_bits;
            let mask = if keep == 0 {
                0
            } else {
                ((1u16 << keep) - 1) as u8
            };
            if let Some(last) = bytes.last_mut() {
                *last &= mask;
            }
        }

        BigUint::from_bytes_le(&bytes)
    }

    fn random_biguints(width_bits: usize, count: usize, rng: &mut StdRng) -> Vec<BigUint> {
        (0..count)
            .map(|_| random_biguint(width_bits, rng))
            .collect()
    }

    fn biguints_to_fixed_bytes(values: &[BigUint], width_bits: usize) -> Vec<Vec<u8>> {
        let byte_len = div_ceil(width_bits, 8);
        values
            .iter()
            .map(|value| {
                let mut bytes = value.to_bytes_le();
                if bytes.len() < byte_len {
                    bytes.resize(byte_len, 0);
                } else if bytes.len() > byte_len {
                    bytes.truncate(byte_len);
                }
                bytes
            })
            .collect()
    }
=======
    use serde_json::Value;
    use std::collections::BTreeMap;
    use v2m_formats::nir::{
        BitRef, BitRefNet, Module as NirModule, Net as NirNet, Node as NirNode, Port as NirPort,
    };
>>>>>>> 61a3914c

    #[test]
    fn packed_lane_and_word_indexing() {
        let mut packed = Packed::new(128);
        assert_eq!(packed.words_per_lane(), 2);

        let first = packed.allocate(96);
        assert_eq!(first.offset(), 0);
        assert_eq!(first.lanes(), 96);

        let second = packed.allocate(32);
        assert_eq!(second.lanes(), 32);
        assert_eq!(
            second.offset(),
            first.offset() + first.lanes() * packed.words_per_lane()
        );

        for lane in 0..first.lanes() {
            let lane_slice = packed.lane_mut(first, lane);
            for word in 0..lane_slice.len() {
                lane_slice[word] = ((lane as u64) << 16) | word as u64;
            }
        }

        {
            let lane_slice = packed.lane_mut(second, 0);
            for word in 0..lane_slice.len() {
                lane_slice[word] = 0xABCD_0000 | word as u64;
            }
        }

        assert_eq!(packed.total_lanes(), first.lanes() + second.lanes());
        assert_eq!(packed.lane(first, 0), &[0, 1]);
        assert_eq!(packed.lane(first, 1), &[0x0001_0000, 0x0001_0001]);
        assert_eq!(packed.lane(first, 95), &[0x005F_0000, 0x005F_0001]);

        let slice = packed.slice(first);
        assert_eq!(&slice[0..4], &[0, 1, 0x0001_0000, 0x0001_0001]);
        let tail_start = (first.lanes() - 1) * packed.words_per_lane();
        assert_eq!(
            &slice[tail_start..tail_start + packed.words_per_lane()],
            &[0x005F_0000, 0x005F_0001]
        );
        assert_eq!(packed.lane(second, 0), &[0xABCD_0000, 0xABCD_0001]);

        let words_per_lane = packed.words_per_lane();
        assert_eq!(first.lane_offset(1, words_per_lane), words_per_lane);
        assert_eq!(
            first.word_offset(first.lanes() - 1, 1, words_per_lane),
            (first.lanes() - 1) * words_per_lane + 1
        );
    }

    #[test]
    fn packed_handles_width_not_multiple_of_word() {
        let mut packed = Packed::new(70);
        assert_eq!(packed.words_per_lane(), 2);

        let index = packed.allocate(65);
        assert_eq!(index.lanes(), 65);
        assert_eq!(packed.slice(index).len(), 130);

        packed.lane_mut(index, 64)[1] = 0xFFFF_FFFF_FFFFu64;

        let lane = packed.lane(index, 64);
        assert_eq!(lane[1], 0xFFFF_FFFF_FFFFu64);

        let slice = packed.slice(index);
        let start = 64 * packed.words_per_lane();
        assert_eq!(slice[start + 1], 0xFFFF_FFFF_FFFFu64);
        assert!(slice[..start + 1].iter().all(|&word| word == 0));
    }

    #[test]
    fn bitmask_matches_vector_layout() {
        let num_vectors = 130;
        let mut mask = PackedBitMask::new(num_vectors);
        assert_eq!(
            mask.words().len(),
            Packed::new(num_vectors).words_per_lane()
        );

        mask.words_mut()[0] = u64::MAX;
        mask.words_mut()[2] = 0x55AAu64;

        assert_eq!(mask.words()[0], u64::MAX);
        assert_eq!(mask.words()[2], 0x55AAu64);

        let empty_mask = PackedBitMask::new(0);
        assert!(empty_mask.words().is_empty());
    }

<<<<<<< HEAD
    #[test]
    fn inputs_packing_round_trip() {
        let nir = build_test_nir();
        let num_vectors = 130;
        let evaluator = Evaluator::new(&nir, num_vectors, SimOptions::default()).unwrap();
        let mut rng = StdRng::seed_from_u64(0xDEADBEEF);

        let mut biguint_inputs: HashMap<String, Vec<BigUint>> = HashMap::new();
        for (name, port) in &evaluator.module.ports {
            if matches!(port.dir, PortDirection::Input | PortDirection::Inout) {
                let values = random_biguints(port.bits as usize, num_vectors, &mut rng);
                biguint_inputs.insert(name.clone(), values);
            }
        }

        let packed_biguint = evaluator
            .pack_inputs_from_biguints(&biguint_inputs)
            .expect("packing inputs from bigints should succeed");

        for (name, index) in &evaluator.input_ports {
            let width = evaluator.module.ports[name].bits as usize;
            let expected = &biguint_inputs[name];
            let actual = unpack_port_biguints(&packed_biguint, *index, width, name)
                .expect("unpacking should succeed");
            assert_eq!(&actual, expected);
        }

        let mut byte_inputs: HashMap<String, Vec<Vec<u8>>> = HashMap::new();
        for (name, values) in &biguint_inputs {
            let width = evaluator.module.ports[name].bits as usize;
            byte_inputs.insert(name.clone(), biguints_to_fixed_bytes(values, width));
        }

        let packed_bytes = evaluator
            .pack_inputs_from_bytes(&byte_inputs)
            .expect("packing inputs from bytes should succeed");

        for index in evaluator.input_ports.values() {
            assert_eq!(packed_bytes.slice(*index), packed_biguint.slice(*index));
        }
    }

    #[test]
    fn outputs_unpack_round_trip() {
        let nir = build_test_nir();
        let num_vectors = 96;
        let evaluator = Evaluator::new(&nir, num_vectors, SimOptions::default()).unwrap();
        let mut rng = StdRng::seed_from_u64(0x12345678);

        let mut packed_outputs = evaluator.outputs.duplicate_layout();
        let mut expected = HashMap::new();

        for (name, index) in &evaluator.output_ports {
            let width = evaluator.module.ports[name].bits as usize;
            let values = random_biguints(width, num_vectors, &mut rng);
            pack_port_biguints(&mut packed_outputs, *index, width, &values, name)
                .expect("packing test outputs should succeed");
            expected.insert(name.clone(), values);
        }

        let bigints = evaluator
            .unpack_outputs_to_biguints(&packed_outputs)
            .expect("unpacking bigints should succeed");
        assert_eq!(bigints, expected);

        let bytes = evaluator
            .unpack_outputs_to_bytes(&packed_outputs)
            .expect("unpacking bytes should succeed");

        for (name, values) in &expected {
            let width = evaluator.module.ports[name].bits as usize;
            let expected_bytes = biguints_to_fixed_bytes(values, width);
            assert_eq!(bytes[name], expected_bytes);
        }
    }

    #[test]
    fn packing_reports_errors() {
        let nir = build_test_nir();
        let num_vectors = 64;
        let evaluator = Evaluator::new(&nir, num_vectors, SimOptions::default()).unwrap();
        let mut rng = StdRng::seed_from_u64(0xCAFEBABE);

        let mut partial_inputs = HashMap::new();
        partial_inputs.insert("a".to_string(), random_biguints(1, num_vectors, &mut rng));
        partial_inputs.insert("b".to_string(), random_biguints(17, num_vectors, &mut rng));
        partial_inputs.insert("zero_in".to_string(), vec![BigUint::default(); num_vectors]);

        let err = evaluator
            .pack_inputs_from_biguints(&partial_inputs)
            .unwrap_err();
        assert!(matches!(err, PortValueError::MissingPort { .. }));

        let mut full_inputs = partial_inputs.clone();
        full_inputs.insert("c".to_string(), random_biguints(65, num_vectors, &mut rng));

        let mut inputs_with_extra = full_inputs.clone();
        inputs_with_extra.insert("extra".to_string(), vec![BigUint::default(); num_vectors]);
        let err = evaluator
            .pack_inputs_from_biguints(&inputs_with_extra)
            .unwrap_err();
        assert!(matches!(err, PortValueError::UnexpectedPort { .. }));

        let mut wrong_len = full_inputs.clone();
        wrong_len.insert(
            "c".to_string(),
            random_biguints(65, num_vectors - 1, &mut rng),
        );
        let err = evaluator.pack_inputs_from_biguints(&wrong_len).unwrap_err();
        assert!(matches!(err, PortValueError::VectorCountMismatch { .. }));

        let mut too_wide = full_inputs;
        let mut values = random_biguints(65, num_vectors, &mut rng);
        values[0].set_bit(65, true);
        too_wide.insert("c".to_string(), values);
        let err = evaluator.pack_inputs_from_biguints(&too_wide).unwrap_err();
        assert!(matches!(err, PortValueError::ValueTooWide { .. }));
    }

    #[test]
    fn unpacking_detects_vector_mismatch() {
        let nir = build_test_nir();
        let evaluator = Evaluator::new(&nir, 32, SimOptions::default()).unwrap();
        let wrong_vectors = Packed::new(16);
        let err = evaluator
            .unpack_outputs_to_biguints(&wrong_vectors)
            .unwrap_err();
        assert!(matches!(err, PortValueError::PackedVectorMismatch { .. }));
=======
    fn net_bit(name: &str) -> BitRef {
        BitRef::Net(BitRefNet {
            net: name.to_string(),
            lsb: 0,
            msb: 0,
        })
    }

    fn build_nir(module: NirModule) -> Nir {
        Nir {
            v: "nir-1.1".to_string(),
            design: "test".to_string(),
            top: "Top".to_string(),
            attrs: None,
            modules: BTreeMap::from([("Top".to_string(), module)]),
            generator: None,
            cmdline: None,
            source_digest_sha256: None,
        }
    }

    #[test]
    fn comb_eval_const_node_drives_output() {
        let mut ports = BTreeMap::new();
        ports.insert(
            "y".to_string(),
            NirPort {
                dir: PortDirection::Output,
                bits: 1,
                attrs: None,
            },
        );

        let mut nets = BTreeMap::new();
        nets.insert(
            "y".to_string(),
            NirNet {
                bits: 1,
                attrs: None,
            },
        );

        let mut params = BTreeMap::new();
        params.insert("value".to_string(), Value::String("1".to_string()));

        let mut nodes = BTreeMap::new();
        nodes.insert(
            "const0".to_string(),
            NirNode {
                uid: "const0".to_string(),
                op: NodeOp::Const,
                width: 1,
                pin_map: BTreeMap::from([("Y".to_string(), net_bit("y"))]),
                params: Some(params),
                attrs: None,
            },
        );

        let module = NirModule { ports, nets, nodes };
        let nir = build_nir(module);

        let mut eval = Evaluator::new(&nir, 70, SimOptions::default()).expect("create evaluator");
        eval.comb_eval().expect("comb eval");

        let output_index = *eval.output_ports.get("y").expect("output port");
        let outputs = eval.get_outputs();
        let words = outputs.slice(output_index);
        assert_eq!(words.len(), 2);
        assert_eq!(words[0], u64::MAX);
        let expected_mask = mask_for_word(1, outputs.words_per_lane(), 70);
        assert_eq!(words[1], expected_mask);
    }

    #[test]
    fn comb_eval_not_gate_inverts_input() {
        let mut ports = BTreeMap::new();
        ports.insert(
            "a".to_string(),
            NirPort {
                dir: PortDirection::Input,
                bits: 1,
                attrs: None,
            },
        );
        ports.insert(
            "y".to_string(),
            NirPort {
                dir: PortDirection::Output,
                bits: 1,
                attrs: None,
            },
        );

        let mut nets = BTreeMap::new();
        nets.insert(
            "a".to_string(),
            NirNet {
                bits: 1,
                attrs: None,
            },
        );
        nets.insert(
            "y".to_string(),
            NirNet {
                bits: 1,
                attrs: None,
            },
        );

        let mut nodes = BTreeMap::new();
        nodes.insert(
            "not0".to_string(),
            NirNode {
                uid: "not0".to_string(),
                op: NodeOp::Not,
                width: 1,
                pin_map: BTreeMap::from([
                    ("A".to_string(), net_bit("a")),
                    ("Y".to_string(), net_bit("y")),
                ]),
                params: None,
                attrs: None,
            },
        );

        let module = NirModule { ports, nets, nodes };
        let nir = build_nir(module);

        let mut eval = Evaluator::new(&nir, 64, SimOptions::default()).expect("create evaluator");

        let mut inputs = Packed::new(64);
        let input_index = inputs.allocate(1);
        inputs.lane_mut(input_index, 0)[0] = 0xAA55_AA55_AA55_AA55u64;

        eval.set_inputs(&inputs).expect("set inputs");
        eval.comb_eval().expect("comb eval");

        let output_index = *eval.output_ports.get("y").expect("output port");
        let outputs = eval.get_outputs();
        let value = outputs.lane(output_index, 0)[0];
        assert_eq!(value, !0xAA55_AA55_AA55_AA55u64);
    }

    #[test]
    fn comb_eval_and_gate_masks_inputs() {
        let mut ports = BTreeMap::new();
        ports.insert(
            "a".to_string(),
            NirPort {
                dir: PortDirection::Input,
                bits: 1,
                attrs: None,
            },
        );
        ports.insert(
            "b".to_string(),
            NirPort {
                dir: PortDirection::Input,
                bits: 1,
                attrs: None,
            },
        );
        ports.insert(
            "y".to_string(),
            NirPort {
                dir: PortDirection::Output,
                bits: 1,
                attrs: None,
            },
        );

        let mut nets = BTreeMap::new();
        nets.insert(
            "a".to_string(),
            NirNet {
                bits: 1,
                attrs: None,
            },
        );
        nets.insert(
            "b".to_string(),
            NirNet {
                bits: 1,
                attrs: None,
            },
        );
        nets.insert(
            "y".to_string(),
            NirNet {
                bits: 1,
                attrs: None,
            },
        );

        let mut nodes = BTreeMap::new();
        nodes.insert(
            "and0".to_string(),
            NirNode {
                uid: "and0".to_string(),
                op: NodeOp::And,
                width: 1,
                pin_map: BTreeMap::from([
                    ("A".to_string(), net_bit("a")),
                    ("B".to_string(), net_bit("b")),
                    ("Y".to_string(), net_bit("y")),
                ]),
                params: None,
                attrs: None,
            },
        );

        let module = NirModule { ports, nets, nodes };
        let nir = build_nir(module);

        let mut eval = Evaluator::new(&nir, 64, SimOptions::default()).expect("create evaluator");

        let mut inputs = Packed::new(64);
        let input_a = inputs.allocate(1);
        let input_b = inputs.allocate(1);
        inputs.lane_mut(input_a, 0)[0] = 0xFFFF_0000_FFFF_0000u64;
        inputs.lane_mut(input_b, 0)[0] = 0x0F0F_0F0F_0F0F_0F0Fu64;

        eval.set_inputs(&inputs).expect("set inputs");
        eval.comb_eval().expect("comb eval");

        let output_index = *eval.output_ports.get("y").expect("output port");
        let outputs = eval.get_outputs();
        let value = outputs.lane(output_index, 0)[0];
        assert_eq!(value, 0xFFFF_0000_FFFF_0000u64 & 0x0F0F_0F0F_0F0F_0F0Fu64);
>>>>>>> 61a3914c
    }
}

impl<'nir> Evaluator<'nir> {
    pub fn new(nir: &'nir Nir, num_vectors: usize, options: SimOptions) -> Result<Self, Error> {
        let module = nir
            .modules
            .get(nir.top.as_str())
            .ok_or_else(|| Error::MissingTop {
                design: nir.design.clone(),
                top: nir.top.clone(),
            })?;

        let graph = ModuleGraph::from_module(module)?;
        let (topo, topo_level_offsets, topo_level_map) =
            graph.combinational_topological_levels()?.into_parts();

        let mut nets = Packed::new(num_vectors);
        let mut net_indices = HashMap::new();
        let mut net_indices_by_id = Vec::with_capacity(module.nets.len());
        for (name, net) in &module.nets {
            let index = nets.allocate(net.bits as usize);
            net_indices.insert(name.clone(), index);
            net_indices_by_id.push(index);
        }

        let mut regs_cur = Packed::new(num_vectors);
        let mut reg_indices = HashMap::new();
        for (name, node) in &module.nodes {
            if matches!(node.op, NodeOp::Dff | NodeOp::Latch) {
                let index = regs_cur.allocate(node.width as usize);
                reg_indices.insert(name.clone(), index);
            }
        }
        let regs_next = regs_cur.duplicate_layout();

        let mut node_bindings: HashMap<NodeId, NodePinBindings> = HashMap::new();
        let mut const_pool = ConstPool::default();
        for (node_name, node) in &module.nodes {
            let node_id = graph
                .node_id(node_name.as_str())
                .expect("node must exist in graph");
            let entry = node_bindings
                .entry(node_id)
                .or_insert_with(NodePinBindings::default);
            for (pin_name, bitref) in &node.pin_map {
                let binding =
                    bind_bitref(module, &graph, bitref, &mut const_pool).map_err(|source| {
                        Error::PinBinding {
                            node: node_name.clone(),
                            pin: pin_name.clone(),
                            source,
                        }
                    })?;
                entry.pins.insert(pin_name.clone(), binding);
            }
        }

        let mut inputs = Packed::new(num_vectors);
        let mut outputs = Packed::new(num_vectors);
        let mut input_ports = HashMap::new();
        let mut output_ports = HashMap::new();

        for (name, port) in &module.ports {
            let width = port.bits as usize;
            match port.dir {
                PortDirection::Input => {
                    let index = inputs.allocate(width);
                    input_ports.insert(name.clone(), index);
                }
                PortDirection::Output => {
                    let index = outputs.allocate(width);
                    output_ports.insert(name.clone(), index);
                }
                PortDirection::Inout => {
                    let input_index = inputs.allocate(width);
                    let output_index = outputs.allocate(width);
                    input_ports.insert(name.clone(), input_index);
                    output_ports.insert(name.clone(), output_index);
                }
            }
        }

        let comb_kernels = Self::build_comb_kernels(
            module,
            &graph,
            &net_indices,
            nets.words_per_lane(),
            num_vectors,
        );

        Ok(Self {
            nir,
            module,
            graph,
            topo,
            topo_level_offsets,
            topo_level_map,
            options,
            num_vectors,
            nets,
            net_indices,
            net_indices_by_id,
            regs_cur,
            regs_next,
            reg_indices,
            inputs,
            input_ports,
            outputs,
            output_ports,
            node_bindings,
            const_pool,
            comb_kernels,
        })
    }

    pub fn pack_inputs_from_biguints(
        &self,
        port_vectors: &HashMap<String, Vec<BigUint>>,
    ) -> Result<Packed, PortValueError> {
        let mut packed = self.inputs.duplicate_layout();

        for (name, index) in &self.input_ports {
            let port = self
                .module
                .ports
                .get(name.as_str())
                .expect("input port must exist");

            if !matches!(port.dir, PortDirection::Input | PortDirection::Inout) {
                return Err(PortValueError::DirectionMismatch {
                    name: name.clone(),
                    actual: port.dir.clone(),
                });
            }

            let values = port_vectors
                .get(name)
                .ok_or_else(|| PortValueError::MissingPort { name: name.clone() })?;

            pack_port_biguints(&mut packed, *index, port.bits as usize, values, name)?;
        }

        for name in port_vectors.keys() {
            if !self.input_ports.contains_key(name) {
                return Err(PortValueError::UnexpectedPort { name: name.clone() });
            }
        }

        Ok(packed)
    }

    pub fn pack_inputs_from_bytes(
        &self,
        port_vectors: &HashMap<String, Vec<Vec<u8>>>,
    ) -> Result<Packed, PortValueError> {
        let mut packed = self.inputs.duplicate_layout();

        for (name, index) in &self.input_ports {
            let port = self
                .module
                .ports
                .get(name.as_str())
                .expect("input port must exist");

            if !matches!(port.dir, PortDirection::Input | PortDirection::Inout) {
                return Err(PortValueError::DirectionMismatch {
                    name: name.clone(),
                    actual: port.dir.clone(),
                });
            }

            let values = port_vectors
                .get(name)
                .ok_or_else(|| PortValueError::MissingPort { name: name.clone() })?;

            if values.len() != self.num_vectors {
                return Err(PortValueError::VectorCountMismatch {
                    name: name.clone(),
                    expected: self.num_vectors,
                    actual: values.len(),
                });
            }

            let mut converted = Vec::with_capacity(values.len());
            for bytes in values {
                converted.push(BigUint::from_bytes_le(bytes));
            }

            pack_port_biguints(&mut packed, *index, port.bits as usize, &converted, name)?;
        }

        for name in port_vectors.keys() {
            if !self.input_ports.contains_key(name) {
                return Err(PortValueError::UnexpectedPort { name: name.clone() });
            }
        }

        Ok(packed)
    }

    pub fn unpack_outputs_to_biguints(
        &self,
        outputs: &Packed,
    ) -> Result<HashMap<String, Vec<BigUint>>, PortValueError> {
        if outputs.num_vectors() != self.num_vectors {
            return Err(PortValueError::PackedVectorMismatch {
                expected: self.num_vectors,
                actual: outputs.num_vectors(),
            });
        }

        let expected_words = self.outputs.words_per_lane();
        if outputs.words_per_lane() != expected_words {
            return Err(PortValueError::WordsPerLaneMismatch {
                expected: expected_words,
                actual: outputs.words_per_lane(),
            });
        }

        let mut result = HashMap::with_capacity(self.output_ports.len());

        for (name, index) in &self.output_ports {
            let port = self
                .module
                .ports
                .get(name.as_str())
                .expect("output port must exist");

            if !matches!(port.dir, PortDirection::Output | PortDirection::Inout) {
                return Err(PortValueError::DirectionMismatch {
                    name: name.clone(),
                    actual: port.dir.clone(),
                });
            }

            let values = unpack_port_biguints(outputs, *index, port.bits as usize, name)?;
            result.insert(name.clone(), values);
        }

        Ok(result)
    }

    pub fn unpack_outputs_to_bytes(
        &self,
        outputs: &Packed,
    ) -> Result<HashMap<String, Vec<Vec<u8>>>, PortValueError> {
        let bigints = self.unpack_outputs_to_biguints(outputs)?;
        let mut result = HashMap::with_capacity(bigints.len());

        for (name, values) in bigints {
            let width_bits = self
                .module
                .ports
                .get(name.as_str())
                .expect("output port must exist")
                .bits as usize;
            let byte_len = div_ceil(width_bits, 8);

            let mut port_bytes = Vec::with_capacity(values.len());
            for value in values {
                let mut bytes = value.to_bytes_le();
                if bytes.len() < byte_len {
                    bytes.resize(byte_len, 0);
                } else if bytes.len() > byte_len {
                    bytes.truncate(byte_len);
                }
                port_bytes.push(bytes);
            }

            result.insert(name, port_bytes);
        }

        Ok(result)
    }

    pub fn set_inputs(&mut self, port_values: &Packed) -> Result<(), Error> {
        self.inputs.copy_from(port_values)?;
        Ok(())
    }

    pub fn comb_eval(&mut self) -> Result<(), Error> {
        self.stage_inputs();

        let levels = self.topo_level_offsets.len().saturating_sub(1);
        for level in 0..levels {
            let start = self.topo_level_offsets[level];
            let end = self.topo_level_offsets[level + 1];
            let level_nodes: Vec<NodeId> = self.topo[start..end].to_vec();
            for node_id in level_nodes {
                let kernel = self.comb_kernels.get(&node_id).cloned();
                if let Some(kernel) = kernel {
                    self.execute_kernel(&kernel);
                }
            }
        }

        self.stage_outputs();
        Ok(())
    }

    fn stage_inputs(&mut self) {
        for (port_name, &port_index) in &self.input_ports {
            if let Some(&net_index) = self.net_indices.get(port_name.as_str()) {
                let values = self.inputs.slice(port_index).to_vec();
                self.nets.slice_mut(net_index).copy_from_slice(&values);
            }
        }
    }

    fn stage_outputs(&mut self) {
        for (port_name, &port_index) in &self.output_ports {
            if let Some(&net_index) = self.net_indices.get(port_name.as_str()) {
                let values = self.nets.slice(net_index).to_vec();
                self.outputs.slice_mut(port_index).copy_from_slice(&values);
            }
        }
    }

    fn execute_kernel(&mut self, kernel: &NodeKernel) {
        match kernel {
            NodeKernel::Const(kernel) => self.run_const(kernel),
            NodeKernel::Not(kernel) => self.run_not(kernel),
            NodeKernel::And(kernel) => self.run_and(kernel),
        }
    }

    fn run_const(&mut self, kernel: &ConstKernel) {
        let slice = self.nets.slice_mut(kernel.output);
        slice.copy_from_slice(&kernel.words);
    }

    fn run_not(&mut self, kernel: &UnaryKernel) {
        let words_per_lane = self.nets.words_per_lane();
        if words_per_lane == 0 {
            return;
        }

        let input_words = self.nets.slice(kernel.input).to_vec();
        let output_slice = self.nets.slice_mut(kernel.output);
        for (index, word) in output_slice.iter_mut().enumerate() {
            let lane_word = index % words_per_lane;
            let mask = mask_for_word(lane_word, words_per_lane, self.num_vectors);
            *word = (!input_words[index]) & mask;
        }
    }

    fn run_and(&mut self, kernel: &BinaryKernel) {
        let words_per_lane = self.nets.words_per_lane();
        if words_per_lane == 0 {
            return;
        }

        let input_a = self.nets.slice(kernel.input_a).to_vec();
        let input_b = self.nets.slice(kernel.input_b).to_vec();
        let output_slice = self.nets.slice_mut(kernel.output);
        for (index, word) in output_slice.iter_mut().enumerate() {
            let lane_word = index % words_per_lane;
            let mask = mask_for_word(lane_word, words_per_lane, self.num_vectors);
            *word = (input_a[index] & input_b[index]) & mask;
        }
    }

    fn build_comb_kernels(
        module: &'nir Module,
        graph: &ModuleGraph,
        net_indices: &HashMap<String, PackedIndex>,
        words_per_lane: usize,
        num_vectors: usize,
    ) -> HashMap<NodeId, NodeKernel> {
        let mut kernels = HashMap::new();

        for (name, node) in &module.nodes {
            if matches!(node.op, NodeOp::Dff | NodeOp::Latch) {
                continue;
            }

            let node_id = graph
                .node_id(name.as_str())
                .expect("module node must exist in graph");

            let kernel = match node.op {
                NodeOp::Const => {
                    Self::build_const_kernel(node, net_indices, words_per_lane, num_vectors)
                        .map(NodeKernel::Const)
                }
                NodeOp::Not => Self::build_not_kernel(node, net_indices).map(NodeKernel::Not),
                NodeOp::And => Self::build_and_kernel(node, net_indices).map(NodeKernel::And),
                _ => None,
            };

            if let Some(kernel) = kernel {
                kernels.insert(node_id, kernel);
            }
        }

        kernels
    }

    fn build_const_kernel(
        node: &v2m_formats::nir::Node,
        net_indices: &HashMap<String, PackedIndex>,
        words_per_lane: usize,
        num_vectors: usize,
    ) -> Option<ConstKernel> {
        if node.width != 1 {
            return None;
        }

        let output_ref = node.pin_map.get("Y").expect("CONST node must bind Y pin");
        let output_net = bitref_full_net(output_ref, node.width)?;
        let output_index = *net_indices
            .get(output_net)
            .expect("CONST node output net must be allocated");

        let literal = node
            .params
            .as_ref()
            .and_then(|params| params.get("value"))
            .and_then(|value| value.as_str())
            .expect("CONST node requires string `value` parameter");
        let bit_value =
            parse_const_bool(literal).expect("CONST node value must fit within one bit");

        let mut words = Vec::with_capacity(output_index.lanes() * words_per_lane);
        if words_per_lane == 0 {
            return Some(ConstKernel {
                output: output_index,
                words,
            });
        }

        for _ in 0..output_index.lanes() {
            for word_index in 0..words_per_lane {
                let mask = mask_for_word(word_index, words_per_lane, num_vectors);
                let value = if bit_value { mask } else { 0 };
                words.push(value);
            }
        }

        Some(ConstKernel {
            output: output_index,
            words,
        })
    }

    fn build_not_kernel(
        node: &v2m_formats::nir::Node,
        net_indices: &HashMap<String, PackedIndex>,
    ) -> Option<UnaryKernel> {
        let input_ref = node.pin_map.get("A")?;
        let output_ref = node.pin_map.get("Y")?;
        let input_net = bitref_full_net(input_ref, node.width)?;
        let output_net = bitref_full_net(output_ref, node.width)?;
        let input_index = *net_indices
            .get(input_net)
            .expect("NOT input net must be allocated");
        let output_index = *net_indices
            .get(output_net)
            .expect("NOT output net must be allocated");

        Some(UnaryKernel {
            input: input_index,
            output: output_index,
        })
    }

    fn build_and_kernel(
        node: &v2m_formats::nir::Node,
        net_indices: &HashMap<String, PackedIndex>,
    ) -> Option<BinaryKernel> {
        let input_a_ref = node.pin_map.get("A")?;
        let input_b_ref = node.pin_map.get("B")?;
        let output_ref = node.pin_map.get("Y")?;
        let input_a_net = bitref_full_net(input_a_ref, node.width)?;
        let input_b_net = bitref_full_net(input_b_ref, node.width)?;
        let output_net = bitref_full_net(output_ref, node.width)?;

        let input_a = *net_indices
            .get(input_a_net)
            .expect("AND A input net must be allocated");
        let input_b = *net_indices
            .get(input_b_net)
            .expect("AND B input net must be allocated");
        let output = *net_indices
            .get(output_net)
            .expect("AND output net must be allocated");

        Some(BinaryKernel {
            input_a,
            input_b,
            output,
        })
    }

    pub fn step_clock(&mut self, _reset_mask: &PackedBitMask) -> Result<(), Error> {
        // Implementation to be added in a future revision.
        Ok(())
    }

    pub fn get_outputs(&self) -> Packed {
        self.outputs.clone()
    }

    pub fn tick(&mut self, inputs: &Packed, reset_mask: &PackedBitMask) -> Result<Packed, Error> {
        self.set_inputs(inputs)?;
        self.comb_eval()?;
        self.step_clock(reset_mask)?;
        Ok(self.get_outputs())
    }

    pub fn options(&self) -> SimOptions {
        self.options
    }

    pub fn num_vectors(&self) -> usize {
        self.num_vectors
    }
}<|MERGE_RESOLUTION|>--- conflicted
+++ resolved
@@ -108,10 +108,8 @@
     EvalOrder(#[from] EvalOrderError),
     #[error(transparent)]
     Packed(#[from] PackedError),
-<<<<<<< HEAD
     #[error(transparent)]
     PortValues(#[from] PortValueError),
-=======
     #[error("failed to bind pin `{pin}` on node `{node}`: {source}")]
     PinBinding {
         node: String,
@@ -119,7 +117,6 @@
         #[source]
         source: PinBindingError,
     },
->>>>>>> 61a3914c
 }
 
 #[allow(dead_code)]
@@ -279,7 +276,6 @@
     }
 }
 
-<<<<<<< HEAD
 fn pack_port_biguints(
     target: &mut Packed,
     index: PackedIndex,
@@ -410,7 +406,7 @@
     }
 
     Ok(result)
-=======
+
 #[derive(Default)]
 struct NodePinBindings {
     pins: BTreeMap<String, BitBinding>,
@@ -504,13 +500,11 @@
     }
 
     Some(value == 1)
->>>>>>> 61a3914c
 }
 
 #[cfg(test)]
 mod tests {
     use super::*;
-<<<<<<< HEAD
     use rand::{rngs::StdRng, RngCore, SeedableRng};
     use std::collections::{BTreeMap, HashMap};
     use v2m_formats::nir::Port;
@@ -641,13 +635,11 @@
             })
             .collect()
     }
-=======
     use serde_json::Value;
     use std::collections::BTreeMap;
     use v2m_formats::nir::{
         BitRef, BitRefNet, Module as NirModule, Net as NirNet, Node as NirNode, Port as NirPort,
     };
->>>>>>> 61a3914c
 
     #[test]
     fn packed_lane_and_word_indexing() {
@@ -740,7 +732,6 @@
         assert!(empty_mask.words().is_empty());
     }
 
-<<<<<<< HEAD
     #[test]
     fn inputs_packing_round_trip() {
         let nir = build_test_nir();
@@ -869,7 +860,6 @@
             .unpack_outputs_to_biguints(&wrong_vectors)
             .unwrap_err();
         assert!(matches!(err, PortValueError::PackedVectorMismatch { .. }));
-=======
     fn net_bit(name: &str) -> BitRef {
         BitRef::Net(BitRefNet {
             net: name.to_string(),
@@ -1099,7 +1089,6 @@
         let outputs = eval.get_outputs();
         let value = outputs.lane(output_index, 0)[0];
         assert_eq!(value, 0xFFFF_0000_FFFF_0000u64 & 0x0F0F_0F0F_0F0F_0F0Fu64);
->>>>>>> 61a3914c
     }
 }
 
