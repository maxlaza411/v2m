--- conflicted
+++ resolved
@@ -8,14 +8,9 @@
 v2m-formats = { path = "../core/formats" }
 v2m-nir = { path = "../core/nir" }
 thiserror = { workspace = true }
-<<<<<<< HEAD
 num-bigint = { workspace = true }
 num-traits = "0.2"
 
 [dev-dependencies]
 rand = "0.8"
-=======
-
-[dev-dependencies]
-serde_json = { workspace = true }
->>>>>>> 61a3914c
+serde_json = { workspace = true }